;;; org-roam.el --- Roam Research replica with Org-mode -*- coding: utf-8; lexical-binding: t -*-

;; Copyright © 2020 Jethro Kuan <jethrokuan95@gmail.com>

;; Author: Jethro Kuan <jethrokuan95@gmail.com>
;; URL: https://github.com/jethrokuan/org-roam
;; Keywords: org-mode, roam, convenience
;; Version: 0.1.2
;; Package-Requires: ((emacs "26.1") (dash "2.13") (f "0.17.2") (s "1.12.0") (async "1.9.4") (org "9.0"))

;; This file is NOT part of GNU Emacs.

;; This program is free software; you can redistribute it and/or modify
;; it under the terms of the GNU General Public License as published by
;; the Free Software Foundation; either version 3, or (at your option)
;; any later version.
;;
;; This program is distributed in the hope that it will be useful,
;; but WITHOUT ANY WARRANTY; without even the implied warranty of
;; MERCHANTABILITY or FITNESS FOR A PARTICULAR PURPOSE.  See the
;; GNU General Public License for more details.
;;
;; You should have received a copy of the GNU General Public License
;; along with GNU Emacs; see the file COPYING.  If not, write to the
;; Free Software Foundation, Inc., 51 Franklin Street, Fifth Floor,
;; Boston, MA 02110-1301, USA.

;;; Commentary:
;;
;; This library is an attempt at injecting Roam functionality into Org-mode.
;; This is achieved primarily through building caches for forward links,
;; backward links, and file titles.
;;
;;
;;; Code:

(eval-when-compile (require 'cl-lib))
(require 'dash)
(require 'org-element)
(require 'async)
(require 'subr-x)
(require 's)
(require 'f)
(require 'org-roam-utils)
(require 'eieio)

;;; Customizations
(defgroup org-roam nil
  "Roam Research replica in Org-mode."
  :group 'org
  :prefix "org-roam-"
  :link '(url-link :tag "Github" "https://github.com/jethrokuan/org-roam")
  :link '(url-link :tag "Online Manual" "https://org-roam.readthedocs.io/"))

(defcustom org-roam-directory (expand-file-name "~/org-roam/")
  "Path to Org-roam files.

All Org files, at any level of nesting, is considered part of the Org-roam."
  :type 'directory
  :group 'org-roam)

(defcustom org-roam-new-file-directory nil
  "Path to where new Org-roam files are created.

If nil, default to the org-roam-directory (preferred)."
  :type 'directory
  :group 'org-roam)

(defcustom org-roam-mute-cache-build nil
  "Whether to mute the cache build message."
  :type 'boolean
  :group 'org-roam)

(defcustom org-roam-buffer-position 'right
  "Position of `org-roam' buffer.

Valid values are
 * left,
 * right."
  :type '(choice (const left)
                 (const right))
  :group 'org-roam)

(defcustom org-roam-file-name-function #'org-roam--file-name-timestamp-title
  "The function used to generate filenames.

The function takes as parameter `TITLE', a string the user inputs."
  :group 'org-roam
  :type '(choice (const :tag "Default" org-roam--file-name-timestamp-title)
                 (function :tag "Personalized function")))

(defcustom org-roam-link-title-format "%s"
  "The format string used when inserting org-roam links that use their title."
  :type 'string
  :group 'org-roam)

(defcustom org-roam-filename-noconfirm t
  "Whether to prompt for confirmation of fil name for new files.

If nil, always ask for filename."
  :type 'boolean
  :group 'org-roam)

(defcustom org-roam-buffer-width 0.33 "Width of `org-roam' buffer."
  :type 'number
  :group 'org-roam)

(defcustom org-roam-buffer "*org-roam*"
  "Org-roam buffer name."
  :type 'string
  :group 'org-roam)

(defcustom org-roam-encrypt-files nil
  "Whether to encrypt new files. If true, create files with .org.gpg extension."
  :type 'boolean
  :group 'org-roam)

(defcustom org-roam-graph-viewer (executable-find "firefox")
  "Path to executable for viewing SVG."
  :type 'string
  :group 'org-roam)

(defcustom org-roam-graphviz-executable (executable-find "dot")
  "Path to graphviz executable."
  :type 'string
  :group 'org-roam)

(defcustom org-roam-graph-max-title-length 100
  "Maximum length of titles in graphviz graph nodes"
  :type 'number
  :group 'org-roam)

(defcustom org-roam-graph-node-shape "ellipse"
  "Maximum length of titles in graphviz graph nodes"
  :type 'string
  :group 'org-roam)

(defgroup org-roam-faces nil
  "Faces used by Org-Roam."
  :group 'org-roam
  :group 'faces)

;;; Polyfills
;; These are for functions I use that are only available in newer Emacs

;; Introduced in Emacs 27.1
(unless (fboundp 'make-empty-file)
  (defun make-empty-file (filename &optional parents)
    "Create an empty file FILENAME.
Optional arg PARENTS, if non-nil then creates parent dirs as needed.

If called interactively, then PARENTS is non-nil."
    (interactive
     (let ((filename (read-file-name "Create empty file: ")))
       (list filename t)))
    (when (and (file-exists-p filename) (null parents))
      (signal 'file-already-exists `("File exists" ,filename)))
    (let ((paren-dir (file-name-directory filename)))
      (when (and paren-dir (not (file-exists-p paren-dir)))
        (make-directory paren-dir parents)))
    (write-region "" nil filename nil 0)))

;;; Classes

(defclass org-roam-cache ()
  ((initialized :initarg :initialized
                :documentation "Is cache valid?")
   (forward-links :initarg :forward-links
                  :documentation "Cache containing forward links.")
   (backward-links :initarg :backward-links
                   :documentation "Cache containing backward links.")
   (titles :initarg :titles
           :documentation "Cache containing titles for org-roam files.")
   (refs :initarg :refs
         :documentation "Cache with ref as key, and file path as value."))
  "All cache for an org-roam directory.")

;;; Dynamic variables
(defvar org-roam--current-buffer nil
  "Currently displayed file in `org-roam' buffer.")

(defvar org-roam-last-window nil
  "Last window `org-roam' was called from.")

<<<<<<< HEAD
(defcustom org-roam-unwanted-regexps
  (list
   org-babel-src-block-regexp
   (rx "[[file:" (minimal-match (zero-or-more any)) "]["  (minimal-match (zero-or-more any)) "]]"))
  "List of regexps to match against which should not contribute to unlinked references."
  :type 'list
  :group 'org-roam)
=======
(defvar org-roam--cache nil
  "The list of cache separated by directory.")

(defvar-local org-roam--local-cache-ref nil
  "Local reference of the buffer's cache object.")

(defvar-local org-roam--local-cache-id nil
  "Local reference of the buffer's cache object id, which is
  comparable by \"eq\".")
>>>>>>> 685aa2af

;;; Utilities
(defun org-roam-directory-normalized ()
  "Get the org-roam-directory normalized so that it can be used
as a unique key."
  (directory-file-name (file-truename org-roam-directory)))

(defmacro org-roam--get-local (name)
  "Get a variable that is local to the current org-roam-directory."
  `(alist-get (org-roam-directory-normalized) ,name nil nil #'equal))

(defmacro org-roam--set-local (name value)
  "Set a variable that is local to the current org-roam-directory."
  `(setf (alist-get (org-roam-directory-normalized) ,name nil nil #'equal)
         ,value))

(defun org-roam--get-directory-cache ()
  "Get the cache object for the current org-roam-directory."
  (unless (eq org-roam--local-cache-id org-roam-directory)
    ;; Prevent needless repeated calls to org-roam-directory-normalized by
    ;; having a reference to the cache object that matches the local buffer.
    (setq org-roam--local-cache-ref
          (let* ((cache (org-roam--get-local org-roam--cache)))
            (if cache
                cache
              (let ((new-cache (org-roam--default-cache)))
                (org-roam--set-local org-roam--cache new-cache)
                new-cache))))
    (setq org-roam--local-cache-id org-roam-directory))
  org-roam--local-cache-ref)

(defun org-roam--cache-initialized-p ()
  "Is cache valid?"
  (oref (org-roam--get-directory-cache) initialized))

(defun org-roam--forward-links-cache ()
  "Cache containing forward links."
  (oref (org-roam--get-directory-cache) forward-links))

(defun org-roam--backward-links-cache ()
  "Cache containing backward links."
  (oref (org-roam--get-directory-cache) backward-links))

(defun org-roam--titles-cache ()
  "Cache containing titles for org-roam files."
  (oref (org-roam--get-directory-cache) titles))

(defun org-roam--refs-cache ()
  "Cache containing refs for org-roam files."
  (oref (org-roam--get-directory-cache) refs))

(defun org-roam--ensure-cache-built ()
  "Ensures that org-roam cache is built."
  (unless (org-roam--cache-initialized-p)
    (org-roam--build-cache-async)
    (user-error "Your Org-Roam cache isn't built yet! Please wait")))

(defun org-roam--org-roam-file-p (&optional file)
  "Return t if FILE is part of org-roam system, defaulting to the name of the current buffer. Else, return nil."
  (let ((path (or file
                  (buffer-file-name (current-buffer)))))
    (and path
         org-roam-directory
         (org-roam--org-file-p path)
         (f-descendant-of-p (file-truename path)
                            (file-truename org-roam-directory)))))

(defun org-roam--get-titles-from-cache (file)
  "Return titles and aliases of `FILE' from the cache."
  (or (gethash file (org-roam--titles-cache))
      (progn
        (unless (org-roam--cache-initialized-p)
          (user-error "The Org-Roam caches aren't built! Please run org-roam--build-cache-async"))
        nil)))

(defun org-roam--get-title-from-cache (file)
  "Return the title of `FILE' from the cache."
  (car (org-roam--get-titles-from-cache file)))

(defun org-roam--find-all-files ()
  "Return all org-roam files."
  (org-roam--find-files (file-truename org-roam-directory)))

(defun org-roam--new-file-path (id &optional absolute)
  "Make new file path from identifier `ID'.

If `ABSOLUTE', return an absolute file-path. Else, return a relative file-path."
  (let ((absolute-file-path (file-truename
                             (expand-file-name
                              (if org-roam-encrypt-files
                                  (concat id ".org.gpg")
                                (concat id ".org"))
                              (or org-roam-new-file-directory
                                  org-roam-directory)))))
    (if absolute
        absolute-file-path
      (file-relative-name absolute-file-path
                          (file-truename org-roam-directory)))))

(defun org-roam--path-to-slug (path)
  "Return a slug from PATH."
  (-> path
      (file-relative-name (file-truename org-roam-directory))
      (file-name-sans-extension)))

(defun org-roam--get-title-or-slug (path)
  "Convert `PATH' to the file title, if it exists. Else, return the path."
  (if-let (titles (org-roam--get-titles-from-cache path))
      (car titles)
    (org-roam--path-to-slug path)))

(defun org-roam--title-to-slug (title)
  "Convert TITLE to a filename-suitable slug."
  (cl-flet ((replace (title pair)
                     (replace-regexp-in-string (car pair) (cdr pair) title)))
    (let* ((pairs `(("[^[:alnum:][:digit:]]" . "_")  ;; convert anything not alphanumeric
                    ("__*" . "_")  ;; remove sequential underscores
                    ("^_" . "")  ;; remove starting underscore
                    ("_$" . "")))  ;; remove ending underscore
           (slug (-reduce-from #'replace title pairs)))
      (s-downcase slug))))

(defun org-roam--file-name-timestamp-title (title)
  "Return a file name (without extension) for new files.

It uses TITLE and the current timestamp to form a unique title."
  (let ((timestamp (format-time-string "%Y%m%d%H%M%S" (current-time)))
        (slug (org-roam--title-to-slug title)))
    (format "%s_%s" timestamp slug)))

;;; Creating org-roam files
(defvar org-roam-templates
  (list (list "default" (list :file #'org-roam--file-name-timestamp-title
                              :content "#+TITLE: ${title}")))
  "Templates to insert for new files in org-roam.")

(defun org-roam--make-new-file (title &optional template-key)
  (unless org-roam-templates
    (user-error "No templates defined"))
  (let (template)
    (if template-key
        (setq template (cadr (assoc template-key org-roam-templates)))
      (if (= (length org-roam-templates) 1)
          (setq template (cadar org-roam-templates))
        (setq template
              (cadr (assoc (completing-read "Template: " org-roam-templates)
                           org-roam-templates)))))
    (let (file-name-fn file-path)
      (fset 'file-name-fn (plist-get template :file))
      (setq file-path (org-roam--new-file-path (file-name-fn title) t))
      (if (file-exists-p file-path)
          file-path
        (make-empty-file file-path t)
        (write-region
         (s-format (plist-get template :content)
                   'aget
                   (list (cons "title" title)
                         (cons "slug" (org-roam--title-to-slug title))))
         nil file-path nil)
        file-path))))

(defun org-roam--get-new-id (title)
  "Return a new ID, given the note TITLE."
  (let* ((proposed-slug (funcall org-roam-file-name-function title))
         (new-slug (if org-roam-filename-noconfirm
                       proposed-slug
                     (read-string "Enter ID (without extension): "
                                  proposed-slug)))
         (file-path (org-roam--new-file-path new-slug t)))
    (if (file-exists-p file-path)
        (user-error "There's already a file at %s")
      new-slug)))

;;; Inserting org-roam links
(defun org-roam-insert (prefix)
  "Find an org-roam file, and insert a relative org link to it at point.

If PREFIX, downcase the title before insertion."
  (interactive "P")
  (let* ((region (and (region-active-p)
                      ;; following may lose active region, so save it
                      (cons (region-beginning) (region-end))))
         (region-text (when region
                        (buffer-substring-no-properties
                         (car region) (cdr region))))
         (completions (org-roam--get-title-path-completions))
         (title (completing-read "File: " completions nil nil region-text))
         (region-or-title (or region-text title))
         (absolute-file-path (or (cdr (assoc title completions))
                                 (org-roam--make-new-file title)))
         (current-file-path (-> (or (buffer-base-buffer)
                                    (current-buffer))
                                (buffer-file-name)
                                (file-truename)
                                (file-name-directory))))
    (when region ;; Remove previously selected text.
      (goto-char (car region))
      (delete-char (- (cdr region) (car region))))
    (insert (format "[[%s][%s]]"
                    (concat "file:" (file-relative-name absolute-file-path
                                                        current-file-path))
                    (format org-roam-link-title-format (if prefix
                                                           (downcase region-or-title)
                                                         region-or-title))))))

;;; Finding org-roam files
(defun org-roam--get-title-path-completions ()
  "Return a list of cons pairs for titles to absolute path of Org-roam files."
  (let ((files (org-roam--find-all-files))
        (res '()))
    (dolist (file files)
      (if-let (titles (org-roam--get-titles-from-cache file))
          (dolist (title titles)
            (setq res (cons (cons title file) res)))
        (setq res (cons (cons (org-roam--path-to-slug file) file) res))))
    res))

(defun org-roam-find-file ()
  "Find and open an org-roam file."
  (interactive)
  (let* ((completions (org-roam--get-title-path-completions))
         (title-or-slug (completing-read "File: " completions))
         (absolute-file-path (or (cdr (assoc title-or-slug completions))
                                 (org-roam--make-new-file title-or-slug))))
    (find-file absolute-file-path)))

(defun org-roam--get-roam-buffers ()
  "Return a list of buffers that are org-roam files."
  (--filter (and (with-current-buffer it (derived-mode-p 'org-mode))
                 (buffer-file-name it)
                 (org-roam--org-roam-file-p (buffer-file-name it)))
            (buffer-list)))

(defun org-roam-switch-to-buffer ()
  "Switch to an existing org-roam buffer using completing-read."
  (interactive)
  (let* ((roam-buffers (org-roam--get-roam-buffers))
         (names-and-buffers (mapcar (lambda (buffer)
                                      (cons (or (org-roam--get-title-or-slug
                                                 (buffer-file-name buffer))
                                                (buffer-name buffer))
                                            buffer))
                                    roam-buffers)))
    (unless roam-buffers
      (error "No roam buffers."))
    (when-let ((name (completing-read "Choose a buffer: " names-and-buffers)))
      (switch-to-buffer (cdr (assoc name names-and-buffers))))))

(defvar org-roam--ongoing-async-build nil
  "Prevent multiple async cache builds.  This can happen when
  restoring a session or loading multiple org-roam files before a
  build has completed.")

;;; Building the org-roam cache
(defun org-roam--build-cache-async (&optional on-success)
  "Builds the caches asychronously."
  (interactive)
  (let ((existing (org-roam--get-local org-roam--ongoing-async-build)))
    (unless (and (processp existing)
                 (not (async-ready existing)))
      (org-roam--set-local
       org-roam--ongoing-async-build
       (async-start
        `(lambda ()
           (setq load-path ',load-path)
           (package-initialize)
           (require 'org-roam-utils)
           ,(async-inject-variables "org-roam-directory")
           (org-roam--build-cache org-roam-directory))
        (lambda (cache)
          (let ((org-roam-directory (plist-get cache :directory)))
            (let ((obj (org-roam--get-directory-cache)))
              (oset obj initialized t)
              (oset obj forward-links (plist-get cache :forward))
              (oset obj backward-links (plist-get cache :backward))
              (oset obj titles (plist-get cache :titles))
              (oset obj refs (plist-get cache :refs)))
            (unless org-roam-mute-cache-build
              (message "Org-roam cache built!"))
            (when on-success
              (funcall on-success)))))))))

(defun org-roam--clear-cache ()
  "Clears all entries in the caches."
  (interactive)
  (let ((cache (org-roam--get-directory-cache)))
    (oset cache initialized nil)
    (oset cache forward-links (make-hash-table :test #'equal))
    (oset cache backward-links (make-hash-table :test #'equal))
    (oset cache titles (make-hash-table :test #'equal))
    (oset cache refs (make-hash-table :test #'equal))))

(defun org-roam--default-cache ()
  "A default, uninitialized cache object."
  (org-roam-cache :initialized nil
                  :forward-links (make-hash-table :test #'equal)
                  :backward-links (make-hash-table :test #'equal)
                  :titles (make-hash-table :test #'equal)
                  :refs (make-hash-table :test #'equal)))

(defun org-roam--clear-file-from-cache (&optional filepath)
  "Remove any related links to the file at FILEPATH.
This is equivalent to removing the node from the graph."
  (let* ((path (or filepath
                   (buffer-file-name (current-buffer))))
         (file (file-truename path)))
    ;; Step 1: Remove all existing links for file
    (when-let ((forward-links (gethash file (org-roam--forward-links-cache))))
      ;; Delete backlinks to file
      (dolist (link forward-links)
        (when-let ((backward-links (gethash link (org-roam--backward-links-cache))))
          (remhash file backward-links)
          (puthash link backward-links (org-roam--backward-links-cache))))
      ;; Clean out forward links
      (remhash file (org-roam--forward-links-cache)))
    ;; Step 2: Remove from the title cache
    (remhash file (org-roam--titles-cache))
    ;; Step 3: Remove from the refs cache
    (maphash (lambda (k v)
               (when (string= v file)
                 (remhash k (org-roam--refs-cache))))
             (org-roam--refs-cache))))

(defun org-roam--update-cache-titles ()
  "Insert the title of the current buffer into the cache."
  (when-let ((titles (org-roam--extract-titles)))
    (puthash (file-truename (buffer-file-name (current-buffer)))
             titles
             (org-roam--titles-cache))))

(defun org-roam--update-cache-refs ()
  "Insert the ref of the current buffer into the cache."
  (when-let ((ref (org-roam--extract-ref)))
    (puthash ref
             (file-truename (buffer-file-name (current-buffer)))
             (org-roam--refs-cache))))

(defun org-roam--update-cache ()
  "Update org-roam caches for the current buffer file."
  (save-excursion
    (org-roam--clear-file-from-cache)
    ;; Insert into title cache
    (org-roam--update-cache-titles)
    ;; Insert into ref cache
    (org-roam--update-cache-refs)
    ;; Insert new items
    (let ((items (org-roam--parse-content)))
      (dolist (item items)
        (org-roam--insert-item
         item
         :forward (org-roam--forward-links-cache)
         :backward (org-roam--backward-links-cache))))
    ;; Rerender buffer
    (org-roam--maybe-update-buffer :redisplay t)))

;;; Org-roam daily notes

(defun org-roam--file-for-time (time)
  "Create and find file for TIME."
  (let* ((org-roam-templates (list (list "daily" (list :file (lambda (title) title)
                                                       :content "#+TITLE: ${title}")))))
    (org-roam--make-new-file (format-time-string "%Y-%m-%d" time) "daily")))

(defun org-roam-today ()
  "Create and find file for today."
  (interactive)
  (let ((path (org-roam--file-for-time (current-time))))
    (org-roam--find-file path)))

(defun org-roam-tomorrow ()
  "Create and find the file for tomorrow."
  (interactive)
  (let ((path (org-roam--file-for-time (time-add 86400 (current-time)))))
    (org-roam--find-file path)))

(defun org-roam-date ()
  "Create the file for any date using the calendar."
  (interactive)
  (let ((time (org-read-date nil 'to-time nil "Date:  ")))
    (let ((path (org-roam--file-for-time time)))
      (org-roam--find-file path))))

;;; Org-roam buffer
(define-derived-mode org-roam-backlinks-mode org-mode "Backlinks"
  "Major mode for the org-roam backlinks buffer

Bindings:
\\{org-roam-backlinks-mode-map}")

<<<<<<< HEAD
(define-key org-roam-backlinks-mode-map [mouse-1] 'org-roam-jump-to-or-create-backlink)
(define-key org-roam-backlinks-mode-map (kbd "RET") 'org-roam-jump-to-or-create-backlink)

(defun org-roam-jump-to-or-create-backlink ()
  "Jumps to original file and location of the backlink content snippet at point. Creates a backlink if the appropriate information is present."
  (interactive)
  (let ((file-from (get-text-property (point) 'file-from))
        (p (get-text-property (point) 'file-from-point))
        (file-to (get-text-property (point) 'file-to))
        (text-start (get-text-property (point) 'text-start))
        (text-end (get-text-property (point) 'text-end)))
    (when (and file-from p)
      (find-file file-from)
      (goto-char p)
      (org-show-context)
      (when (and file-to text-start text-end)
        (let ((text (delete-and-extract-region text-start text-end))
              (path (file-relative-name (file-truename file-to) (file-name-directory (file-truename file-to)))))
          (insert (format "[[file:%s][%s]]" path text)))))))
=======
(define-key org-roam-backlinks-mode-map [mouse-1] 'org-roam-open-at-point)
(define-key org-roam-backlinks-mode-map (kbd "RET") 'org-roam-open-at-point)

(defun org-roam-open-at-point ()
  "Open a link at point.

When point is on an org-roam link, open the link in the org-roam window.

When point is on the org-roam preview text, open the link in the org-roam
window, and navigate to the point.

If item at point is not org-roam specific, default to Org behaviour."
  (interactive)
  (let ((context (org-element-context)))
    (catch 'ret
      ;; Org-roam link
      (when (and (eq (org-element-type context) 'link)
                 (string= "file" (org-element-property :type context))
                 (org-roam--org-roam-file-p (file-truename (org-element-property :path context))))
        (org-roam--find-file (org-element-property :path context))
        (org-show-context)
        (throw 'ret t))
      ;; Org-roam preview text
      (when-let ((file-from (get-text-property (point) 'file-from))
                 (p (get-text-property (point) 'file-from-point)))
        (org-roam--find-file file-from)
        (goto-char p)
        (org-show-context)
        (throw 'ret t))
      ;; Default to default org behaviour
      (org-open-at-point))))
>>>>>>> 685aa2af

(defun org-roam--find-file (file)
  "Open FILE in the window `org-roam' was called from."
  (if (and org-roam-last-window (window-valid-p org-roam-last-window))
      (progn (with-selected-window org-roam-last-window
               (find-file file))
             (select-window org-roam-last-window))
    (find-file file)))

(defun org-roam--unlinked-regexp (file-path)
  (let* ((buffer-title (org-roam--get-title-or-slug file-path)))
    (rx-to-string `(: word-boundary
                      (or ,buffer-title
                       ,(downcase buffer-title)
                       ,(file-name-base file-path))
                      word-boundary))))

(defun org-roam--find-unlinked-references (file-path files)
  (sleep-for 5)
  (let* ((match-regexp (org-roam--unlinked-regexp file-path))
         (find-func (lambda (other-file)
                      (when (not (string-equal other-file file-path))
                        (with-temp-buffer
                          (insert-file-contents other-file)
                          (let ((matches)
                                (unwanted-matches))
                            (dolist (unwanted-regexp org-roam-unwanted-regexps)
                              (while (re-search-forward unwanted-regexp nil t)
                                (push (list :start (match-beginning 0) :end (match-end 0)) unwanted-matches))
                              (goto-char (point-min)))
                            (org-mode)
                            (org-toggle-link-display)
                            (while (re-search-forward match-regexp nil t)
                              (let* ((p (match-beginning 0))
                                     (e (match-end 0))
                                     (context (buffer-substring (line-beginning-position) (line-end-position)))
                                     (rep (format "[[file:%s][\\&]]" other-file))
                                     (content (replace-regexp-in-string match-regexp rep context)))
                                (org-toggle-link-display)
                                (when (not (seq-filter (lambda (umatch)
                                                    (and
                                                     (> p (plist-get umatch :start))
                                                     (< p (plist-get umatch :end))))
                                                  unwanted-matches))
                                  (push (list
                                         :point p
                                         :end e
                                         :content content)
                                        matches))
                                (org-toggle-link-display)))
                            (when (> (length matches) 0)
                              (list
                               :file-from other-file
                               :buffer (buffer-string)
                               :matches matches))))))))
    (delete nil (mapcar find-func files))))


(defun org-roam-update (file-path)
  "Show the backlinks for given org file for file at `FILE-PATH'."
<<<<<<< HEAD
  (org-roam--ensure-cache-built)
  (let ((buffer-title (org-roam--get-title-or-slug file-path)))
    (with-current-buffer org-roam-buffer
      ;; Locally overwrite the file opening function to re-use the
      ;; last window org-roam was called from
      (setq-local
       org-link-frame-setup
       (cons '(file . org-roam--find-file) org-link-frame-setup))
      (let ((inhibit-read-only t))
        (erase-buffer)
        (when (not (eq major-mode 'org-roam-backlinks-mode))
          (org-roam-backlinks-mode))
        (make-local-variable 'org-return-follows-link)
        (setq org-return-follows-link t)
        (insert
         (propertize buffer-title 'font-lock-face 'org-document-title))
        (if-let ((backlinks (gethash file-path org-roam-backward-links-cache)))
            (progn
              (insert (format "\n\n* %d Backlinks\n"
                              (hash-table-count backlinks)))
              (maphash (lambda (file-from contents)
                         (insert (format "** [[file:%s][%s]]\n"
                                         file-from
                                         (org-roam--get-title-or-slug file-from)))
                         (dolist (properties contents)
                           (let ((content (propertize
                                           (s-trim (s-replace "\n" " "
                                                              (plist-get properties :content)))
                                           'font-lock-face 'org-block
                                           'help-echo "mouse-1: visit backlinked note"
                                           'file-from file-from
                                           'file-from-point (plist-get properties :point))))
                             (insert (format "%s \n\n" content)))))
                       backlinks))
          (insert "\n\n* No backlinks!"))
        (async-start
         `(lambda ()
            (setq load-path ',load-path)
            (package-initialize)
            (require 'org-roam)
            ,(async-inject-variables "org-roam-directory")
            (org-roam--find-unlinked-references ',file-path ',(org-roam--find-all-files)))
         (lambda (unlinked-references)
           (if (> (length unlinked-references) 0)
               (progn
                 (insert (format "\n\n* %d Unlinked references\n"
                                 (length unlinked-references)))
                 (dolist (ref unlinked-references)
                   (insert (format "** [[file:%s][%s]]\n"
                                   (plist-get ref :file-from)
                                   (org-roam--get-title-or-slug (plist-get ref :file-from))))
                   (dolist (match (plist-get ref :matches))
                     (let ((content (propertize (plist-get match :content)
                                                'font-lock-face 'org-block
                                                'help-echo "mouse-1: create linked note"
                                                'file-from (plist-get ref :file-from)
                                                'file-to file-path
                                                'text-start (plist-get match :point)
                                                'text-end (plist-get match :end)
                                                'file-from-point (plist-get match :point))))
                       (inhibit-read-only t)
                       (insert (format "%s\n\n" content))
                       (read-only-mode 1)))))
             (insert "\n\n* No unlinked references!\n")))))
      (read-only-mode 1))))
=======
  (let* ((source-org-roam-directory org-roam-directory))
    (org-roam--ensure-cache-built)
    (let ((buffer-title (org-roam--get-title-or-slug file-path)))
      (with-current-buffer org-roam-buffer
        ;; When dir-locals.el is used to override org-roam-directory,
        ;; org-roam-buffer may have a different local org-roam-directory.
        (let ((org-roam-directory source-org-roam-directory))
          ;; Locally overwrite the file opening function to re-use the
          ;; last window org-roam was called from
          (setq-local
           org-link-frame-setup
           (cons '(file . org-roam--find-file) org-link-frame-setup))
          (let ((inhibit-read-only t))
            (erase-buffer)
            (when (not (eq major-mode 'org-roam-backlinks-mode))
              (org-roam-backlinks-mode))
            (make-local-variable 'org-return-follows-link)
            (setq org-return-follows-link t)
            (insert
             (propertize buffer-title 'font-lock-face 'org-document-title))
            (if-let ((backlinks (gethash file-path (org-roam--backward-links-cache))))
                (progn
                  (insert (format "\n\n* %d Backlinks\n"
                                  (hash-table-count backlinks)))
                  (maphash (lambda (file-from contents)
                             (insert (format "** [[file:%s][%s]]\n"
                                             file-from
                                             (org-roam--get-title-or-slug file-from)))
                             (dolist (properties contents)
                               (let ((content (propertize
                                               (s-trim (s-replace "\n" " "
                                                                  (plist-get properties :content)))
                                               'font-lock-face 'org-block
                                               'help-echo "mouse-1: visit backlinked note"
                                               'file-from file-from
                                               'file-from-point (plist-get properties :point))))
                                 (insert (format "%s \n\n" content)))))
                           backlinks))
              (insert "\n\n* No backlinks!")))
          (read-only-mode 1))))))
>>>>>>> 685aa2af

;;; Building the Graphviz graph
(defun org-roam-build-graph ()
  "Build graphviz graph output."
  (org-roam--ensure-cache-built)
  (with-temp-buffer
	  (insert "digraph {\n")
	  (dolist (file (org-roam--find-all-files))
	    (let ((title (org-roam--get-title-or-slug file)))
		    (let ((shortened-title (s-truncate org-roam-graph-max-title-length title)))
		      (insert
		       (format "  \"%s\" [label=\"%s\", shape=%s, URL=\"roam://%s\", tooltip=\"%s\"];\n"
				           title
				           shortened-title
				           org-roam-graph-node-shape
				           file
				           title
				           )))))
	  (maphash
	   (lambda (from-link to-links)
		   (dolist (to-link to-links)
		     (insert (format "  \"%s\" -> \"%s\";\n"
						             (org-roam--get-title-or-slug from-link)
						             (org-roam--get-title-or-slug to-link)))))
	   (org-roam--forward-links-cache))
	  (insert "}")
	  (buffer-string)))

(defun org-roam-show-graph ()
  "Generate the org-roam graph in SVG format, and display it using `org-roam-graph-viewer'."
  (interactive)
  (unless org-roam-graphviz-executable
    (setq org-roam-graphviz-executable (executable-find "dot")))
  (unless org-roam-graphviz-executable
    (user-error "Can't find graphviz executable. Please check if it is in your path"))
  (declare (indent 0))
  (let ((temp-dot (expand-file-name "graph.dot" temporary-file-directory))
        (temp-graph (expand-file-name "graph.svg" temporary-file-directory))
        (graph (org-roam-build-graph)))
    (with-temp-file temp-dot
      (insert graph))
    (call-process org-roam-graphviz-executable nil 0 nil temp-dot "-Tsvg" "-o" temp-graph)
    (if (and org-roam-graph-viewer (executable-find org-roam-graph-viewer))
	      (call-process org-roam-graph-viewer nil 0 nil temp-graph)
      (view-file temp-graph))))

;;; Org-roam minor mode
(cl-defun org-roam--maybe-update-buffer (&key redisplay)
  "Update `org-roam-buffer' with the necessary information.
This needs to be quick/infrequent, because this is run at
`post-command-hook'."
  (let ((buffer (window-buffer)))
    (when (and (or redisplay
                   (not (eq org-roam--current-buffer buffer)))
               (eq 'visible (org-roam--current-visibility))
               (org-roam--cache-initialized-p)
               (buffer-local-value 'buffer-file-truename buffer))
      (setq org-roam--current-buffer buffer)
      (org-roam-update (expand-file-name
                        (buffer-local-value 'buffer-file-truename buffer))))))

(defface org-roam-link
  '((t :inherit org-link))
  "Face for org-roam link."
  :group 'org-roam-faces)

(defun org-roam--roam-link-face (path)
  "Conditional face for org file links.

Applies `org-roam-link-face' if PATH correponds to a Roam file."
  (if (org-roam--org-roam-file-p path)
      'org-roam-link
    'org-link))

(defun org-roam--find-file-hook-function ()
  "Called by `find-file-hook' when `org-roam-mode' is on."
  (when (org-roam--org-roam-file-p)
    (setq org-roam-last-window (get-buffer-window))
    (add-hook 'post-command-hook #'org-roam--maybe-update-buffer nil t)
    (add-hook 'after-save-hook #'org-roam--update-cache nil t)
    (if (org-roam--cache-initialized-p)
        (org-roam--setup-found-file)
      (org-roam--build-cache-async
       (let ((buf (buffer-name)))
         #'(lambda ()
             (with-current-buffer buf
               (org-roam--setup-found-file))))))))

(defun org-roam--setup-file-links ()
  "Set up `file:' Org links with org-roam-link-face."
  (unless (version< org-version "9.2")
    (org-link-set-parameters "file" :face 'org-roam--roam-link-face)))

(defun org-roam--teardown-file-links ()
  "Teardown the setup done by Org-roam on file links.
This sets `file:' Org links to have the org-link face."
  (unless (version< org-version "9.2")
    (org-link-set-parameters "file" :face 'org-link)))

(defun org-roam--setup-found-file ()
  "Setup a buffer recognized via the \"find-file-hook\"."
  (org-roam--setup-file-links)
  (org-roam--maybe-update-buffer :redisplay nil))

(defvar org-roam-mode-map
  (make-sparse-keymap)
  "Keymap for org-roam commands.")

(defun org-roam--delete-file-advice (file &optional _trash)
  "Advice for maintaining cache consistency during file deletes."
  (org-roam--clear-file-from-cache (file-truename file)))

(defun org-roam--rename-file-advice (file new-file &rest args)
  "Rename backlinks of FILE to refer to NEW-FILE."
  (when (and (not (auto-save-file-name-p file))
             (not (auto-save-file-name-p new-file))
             (org-roam--org-roam-file-p new-file))
    (org-roam--ensure-cache-built)
    (org-roam--clear-file-from-cache file)

    (let* ((files (gethash file (org-roam--backward-links-cache) nil))
           (path (file-truename file))
           (new-path (file-truename new-file))
           (slug (org-roam--get-title-or-slug file))
           (old-title (format org-roam-link-title-format slug))
           (new-slug (or (org-roam--get-title-from-cache path)
                         (org-roam--get-title-or-slug new-path)))
           (new-title (format org-roam-link-title-format new-slug)))
      (when files
        (maphash (lambda (file-from props)
                   (let* ((file-dir (file-name-directory file-from))
                          (relative-path (file-relative-name new-path file-dir))
                          (old-relative-path (file-relative-name path file-dir))
                          (slug-regex (regexp-quote (format "[[file:%s][%s]]" old-relative-path old-title)))
                          (named-regex (concat
                                        (regexp-quote (format "[[file:%s][" old-relative-path))
                                        "\\(.*\\)"
                                        (regexp-quote "]]"))))
                     (with-temp-file file-from
                       (insert-file-contents file-from)
                       (while (re-search-forward slug-regex  nil t)
                         (replace-match (format "[[file:%s][%s]]" relative-path new-title)))
                       (goto-char (point-min))
                       (while (re-search-forward named-regex nil t)
                         (replace-match (format "[[file:%s][\\1]]" relative-path))))
                     (save-window-excursion
                       (find-file file-from)
                       (org-roam--update-cache))))
                 files))
      (save-window-excursion
        (find-file new-path)
        (org-roam--update-cache)))))

;;;###autoload
(define-minor-mode org-roam-mode
  "Minor mode for Org-roam.

When called interactively, toggle `org-roam-mode'. with prefix ARG, enable `org-roam-mode'
if ARG is posiwive, otherwise disable it.

When called from Lisp, enable `org-roam-mode' if ARG is omitted, nil, or positive.
If ARG is `toggle', toggle `org-roam-mode'. Otherwise, behave as if called interactively."
  :lighter " Org-Roam"
  :keymap  org-roam-mode-map
  :group 'org-roam
  :require 'org-roam
  :global t
  (cond
   (org-roam-mode
    (unless (org-roam--cache-initialized-p)
      (org-roam--build-cache-async))
    (add-hook 'find-file-hook #'org-roam--find-file-hook-function)
    (advice-add 'rename-file :after #'org-roam--rename-file-advice)
    (advice-add 'delete-file :before #'org-roam--delete-file-advice))
   (t
    (remove-hook 'find-file-hook #'org-roam--find-file-hook-function)
    (advice-remove 'rename-file #'org-roam--rename-file-advice)
    (advice-remove 'delete-file #'org-roam--delete-file-advice)
    ;; Disable local hooks for all org-roam buffers
    (dolist (buf (org-roam--get-roam-buffers))
      (with-current-buffer buf
        (org-roam--teardown-file-links)
        (remove-hook 'post-command-hook #'org-roam--maybe-update-buffer t)
        (remove-hook 'after-save-hook #'org-roam--update-cache t))))))

(provide 'org-roam)

;;; Show/hide the org-roam buffer
(define-inline org-roam--current-visibility ()
  "Return whether the current visibility state of the org-roam buffer.
Valid states are 'visible, 'exists and 'none."
  (declare (side-effect-free t))
  (inline-quote
   (cond
    ((get-buffer-window org-roam-buffer) 'visible)
    ((get-buffer org-roam-buffer) 'exists)
    (t 'none))))

(defun org-roam--set-width (width)
  "Set the width of the org-roam buffer to `WIDTH'."
  (unless (one-window-p)
    (let ((window-size-fixed)
          (w (max width window-min-width)))
      (cond
       ((> (window-width) w)
        (shrink-window-horizontally  (- (window-width) w)))
       ((< (window-width) w)
        (enlarge-window-horizontally (- w (window-width))))))))

(defun org-roam--setup-buffer ()
  "Setup the `org-roam' buffer at the `org-roam-buffer-position'."
  (let ((window (get-buffer-window)))
    (-> (get-buffer-create org-roam-buffer)
        (display-buffer-in-side-window
         `((side . ,org-roam-buffer-position)))
        (select-window))
    (org-roam--set-width
     (round (* (frame-width)
               org-roam-buffer-width)))
    (select-window window)))

(defun org-roam ()
  "Pops up the window `org-roam-buffer' accordingly."
  (interactive)
  (setq org-roam-last-window (get-buffer-window))
  (pcase (org-roam--current-visibility)
    ('visible (delete-window (get-buffer-window org-roam-buffer)))
    ('exists (org-roam--setup-buffer))
    ('none (org-roam--setup-buffer))))
;;; org-roam.el ends here

;; Local Variables:
;; outline-regexp: ";;;+ "
;; End:<|MERGE_RESOLUTION|>--- conflicted
+++ resolved
@@ -182,7 +182,6 @@
 (defvar org-roam-last-window nil
   "Last window `org-roam' was called from.")
 
-<<<<<<< HEAD
 (defcustom org-roam-unwanted-regexps
   (list
    org-babel-src-block-regexp
@@ -190,7 +189,7 @@
   "List of regexps to match against which should not contribute to unlinked references."
   :type 'list
   :group 'org-roam)
-=======
+
 (defvar org-roam--cache nil
   "The list of cache separated by directory.")
 
@@ -200,7 +199,6 @@
 (defvar-local org-roam--local-cache-id nil
   "Local reference of the buffer's cache object id, which is
   comparable by \"eq\".")
->>>>>>> 685aa2af
 
 ;;; Utilities
 (defun org-roam-directory-normalized ()
@@ -590,27 +588,6 @@
 Bindings:
 \\{org-roam-backlinks-mode-map}")
 
-<<<<<<< HEAD
-(define-key org-roam-backlinks-mode-map [mouse-1] 'org-roam-jump-to-or-create-backlink)
-(define-key org-roam-backlinks-mode-map (kbd "RET") 'org-roam-jump-to-or-create-backlink)
-
-(defun org-roam-jump-to-or-create-backlink ()
-  "Jumps to original file and location of the backlink content snippet at point. Creates a backlink if the appropriate information is present."
-  (interactive)
-  (let ((file-from (get-text-property (point) 'file-from))
-        (p (get-text-property (point) 'file-from-point))
-        (file-to (get-text-property (point) 'file-to))
-        (text-start (get-text-property (point) 'text-start))
-        (text-end (get-text-property (point) 'text-end)))
-    (when (and file-from p)
-      (find-file file-from)
-      (goto-char p)
-      (org-show-context)
-      (when (and file-to text-start text-end)
-        (let ((text (delete-and-extract-region text-start text-end))
-              (path (file-relative-name (file-truename file-to) (file-name-directory (file-truename file-to)))))
-          (insert (format "[[file:%s][%s]]" path text)))))))
-=======
 (define-key org-roam-backlinks-mode-map [mouse-1] 'org-roam-open-at-point)
 (define-key org-roam-backlinks-mode-map (kbd "RET") 'org-roam-open-at-point)
 
@@ -618,6 +595,7 @@
   "Open a link at point.
 
 When point is on an org-roam link, open the link in the org-roam window.
+When point is on an org-roam unreferenced link, create and open the link.
 
 When point is on the org-roam preview text, open the link in the org-roam
 window, and navigate to the point.
@@ -639,10 +617,18 @@
         (org-roam--find-file file-from)
         (goto-char p)
         (org-show-context)
+        ;; Org-roam unlinked reference
+        (when-let ((file-to (get-text-property (point) 'file-to))
+                   (text-start (get-text-property (point) 'text-start))
+                   (text-end (get-text-property (point) 'text-end)))
+          (let ((text (delete-and-extract-region text-start text-end))
+                (path (file-relative-name (file-truename file-to) (file-name-directory (file-truename file-to)))))
+            (insert (format "[[file:%s][%s]]" path text))))
         (throw 'ret t))
+
+
       ;; Default to default org behaviour
       (org-open-at-point))))
->>>>>>> 685aa2af
 
 (defun org-roam--find-file (file)
   "Open FILE in the window `org-roam' was called from."
@@ -652,17 +638,15 @@
              (select-window org-roam-last-window))
     (find-file file)))
 
-(defun org-roam--unlinked-regexp (file-path)
-  (let* ((buffer-title (org-roam--get-title-or-slug file-path)))
-    (rx-to-string `(: word-boundary
-                      (or ,buffer-title
-                       ,(downcase buffer-title)
-                       ,(file-name-base file-path))
-                      word-boundary))))
-
-(defun org-roam--find-unlinked-references (file-path files)
-  (sleep-for 5)
-  (let* ((match-regexp (org-roam--unlinked-regexp file-path))
+(defun org-roam--unlinked-regexp (file-path buffer-title)
+  (rx-to-string `(: word-boundary
+                    (or ,buffer-title
+                        ,(downcase buffer-title)
+                        ,(file-name-base file-path))
+                    word-boundary)))
+
+(defun org-roam--find-unlinked-references (file-path buffer-title files)
+  (let* ((match-regexp (org-roam--unlinked-regexp file-path buffer-title))
          (find-func (lambda (other-file)
                       (when (not (string-equal other-file file-path))
                         (with-temp-buffer
@@ -703,73 +687,6 @@
 
 (defun org-roam-update (file-path)
   "Show the backlinks for given org file for file at `FILE-PATH'."
-<<<<<<< HEAD
-  (org-roam--ensure-cache-built)
-  (let ((buffer-title (org-roam--get-title-or-slug file-path)))
-    (with-current-buffer org-roam-buffer
-      ;; Locally overwrite the file opening function to re-use the
-      ;; last window org-roam was called from
-      (setq-local
-       org-link-frame-setup
-       (cons '(file . org-roam--find-file) org-link-frame-setup))
-      (let ((inhibit-read-only t))
-        (erase-buffer)
-        (when (not (eq major-mode 'org-roam-backlinks-mode))
-          (org-roam-backlinks-mode))
-        (make-local-variable 'org-return-follows-link)
-        (setq org-return-follows-link t)
-        (insert
-         (propertize buffer-title 'font-lock-face 'org-document-title))
-        (if-let ((backlinks (gethash file-path org-roam-backward-links-cache)))
-            (progn
-              (insert (format "\n\n* %d Backlinks\n"
-                              (hash-table-count backlinks)))
-              (maphash (lambda (file-from contents)
-                         (insert (format "** [[file:%s][%s]]\n"
-                                         file-from
-                                         (org-roam--get-title-or-slug file-from)))
-                         (dolist (properties contents)
-                           (let ((content (propertize
-                                           (s-trim (s-replace "\n" " "
-                                                              (plist-get properties :content)))
-                                           'font-lock-face 'org-block
-                                           'help-echo "mouse-1: visit backlinked note"
-                                           'file-from file-from
-                                           'file-from-point (plist-get properties :point))))
-                             (insert (format "%s \n\n" content)))))
-                       backlinks))
-          (insert "\n\n* No backlinks!"))
-        (async-start
-         `(lambda ()
-            (setq load-path ',load-path)
-            (package-initialize)
-            (require 'org-roam)
-            ,(async-inject-variables "org-roam-directory")
-            (org-roam--find-unlinked-references ',file-path ',(org-roam--find-all-files)))
-         (lambda (unlinked-references)
-           (if (> (length unlinked-references) 0)
-               (progn
-                 (insert (format "\n\n* %d Unlinked references\n"
-                                 (length unlinked-references)))
-                 (dolist (ref unlinked-references)
-                   (insert (format "** [[file:%s][%s]]\n"
-                                   (plist-get ref :file-from)
-                                   (org-roam--get-title-or-slug (plist-get ref :file-from))))
-                   (dolist (match (plist-get ref :matches))
-                     (let ((content (propertize (plist-get match :content)
-                                                'font-lock-face 'org-block
-                                                'help-echo "mouse-1: create linked note"
-                                                'file-from (plist-get ref :file-from)
-                                                'file-to file-path
-                                                'text-start (plist-get match :point)
-                                                'text-end (plist-get match :end)
-                                                'file-from-point (plist-get match :point))))
-                       (inhibit-read-only t)
-                       (insert (format "%s\n\n" content))
-                       (read-only-mode 1)))))
-             (insert "\n\n* No unlinked references!\n")))))
-      (read-only-mode 1))))
-=======
   (let* ((source-org-roam-directory org-roam-directory))
     (org-roam--ensure-cache-built)
     (let ((buffer-title (org-roam--get-title-or-slug file-path)))
@@ -808,9 +725,37 @@
                                                'file-from-point (plist-get properties :point))))
                                  (insert (format "%s \n\n" content)))))
                            backlinks))
-              (insert "\n\n* No backlinks!")))
+              (insert "\n\n* No backlinks!"))
+            (async-start
+             `(lambda ()
+                (setq load-path ',load-path)
+                (package-initialize)
+                (require 'org-roam)
+                (org-roam--find-unlinked-references ',file-path ',buffer-title ',(org-roam--find-all-files)))
+             (lambda (unlinked-references)
+               (let ((inhibit-read-only t))
+                 (with-current-buffer org-roam-buffer
+                   (if (> (length unlinked-references) 0)
+                       (progn
+                         (insert (format "\n\n* %d Unlinked references\n"
+                                         (length unlinked-references)))
+                         (dolist (ref unlinked-references)
+                           (insert (format "** [[file:%s][%s]]\n"
+                                           (plist-get ref :file-from)
+                                           (org-roam--get-title-or-slug (plist-get ref :file-from))))
+                           (dolist (match (plist-get ref :matches))
+                             (let ((content (propertize (plist-get match :content)
+                                                        'font-lock-face 'org-block
+                                                        'help-echo "mouse-1: create linked note"
+                                                        'file-from (plist-get ref :file-from)
+                                                        'file-to file-path
+                                                        'text-start (plist-get match :point)
+                                                        'text-end (plist-get match :end)
+                                                        'file-from-point (plist-get match :point))))
+                               (insert (format "%s\n\n" content))))))
+                     (insert "\n\n* No unlinked references!\n"))))
+               (read-only-mode 1))))
           (read-only-mode 1))))))
->>>>>>> 685aa2af
 
 ;;; Building the Graphviz graph
 (defun org-roam-build-graph ()
